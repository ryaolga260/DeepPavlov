--- conflicted
+++ resolved
@@ -16,13 +16,7 @@
 from pathlib import Path
 from typing import Dict, Union, Optional, Iterable
 
-<<<<<<< HEAD
-from deeppavlov.core.commands.infer import build_model
-from deeppavlov.core.commands.utils import expand_path, import_packages, parse_config, NumpyJsonEncoder
-from deeppavlov.core.common.chainer import Chainer
-=======
 from deeppavlov.core.commands.utils import expand_path, import_packages, parse_config
->>>>>>> 0f0f1ec4
 from deeppavlov.core.common.errors import ConfigError
 from deeppavlov.core.common.params import from_params
 from deeppavlov.core.common.registry import get_model
@@ -106,109 +100,8 @@
         log.warning('Train config is missing. Populating with default values')
     train_config = config.get('train')
 
-<<<<<<< HEAD
-    in_y = config['chainer'].get('in_y', ['y'])
-    if isinstance(in_y, str):
-        in_y = [in_y]
-    if isinstance(config['chainer']['out'], str):
-        config['chainer']['out'] = [config['chainer']['out']]
-    metrics_functions = _parse_metrics(train_config['metrics'], in_y, config['chainer']['out'])
-
-    if to_train:
-        model = fit_chainer(config, iterator)
-
-        if callable(getattr(model, 'train_on_batch', None)):
-            _train_batches(model, iterator, train_config, metrics_functions, start_epoch_num=start_epoch_num)
-
-        model.destroy()
-
-    res = {}
-
-    if iterator is not None and (train_config['validate_best'] or train_config['test_best']):
-        model = build_model(config, load_trained=to_train)
-        log.info('Testing the best saved model')
-
-        if train_config['validate_best']:
-            report = {
-                'valid': _test_model(model, metrics_functions, iterator,
-                                     train_config.get('batch_size', -1), 'valid',
-                                     show_examples=train_config['show_examples'])
-            }
-
-            res['valid'] = report['valid']['metrics']
-
-            print(json.dumps(report, ensure_ascii=False, cls=NumpyJsonEncoder))
-
-        if train_config['test_best']:
-            report = {
-                'test': _test_model(model, metrics_functions, iterator,
-                                    train_config.get('batch_size', -1), 'test',
-                                    show_examples=train_config['show_examples'])
-            }
-
-            res['test'] = report['test']['metrics']
-
-            print(json.dumps(report, ensure_ascii=False, cls=NumpyJsonEncoder))
-
-        model.destroy()
-
-    return res
-
-
-def _test_model(model: Chainer, metrics_functions: List[Metric],
-                iterator: DataLearningIterator, batch_size=-1, data_type='valid',
-                start_time: float=None, show_examples=False) -> Dict[str, Union[int, OrderedDict, str]]:
-    if start_time is None:
-        start_time = time.time()
-
-    expected_outputs = list(set().union(model.out_params, *[m.inputs for m in metrics_functions]))
-
-    if not iterator.data[data_type]:
-        log.warning(f'Could not log examples for {data_type}, assuming it\'s empty')
-        return {'eval_examples_count': 0, 'metrics': None, 'time_spent': str(datetime.timedelta(seconds=0))}
-
-    outputs = {out: [] for out in expected_outputs}
-    examples = 0
-    for x, y_true in iterator.gen_batches(batch_size, data_type, shuffle=False):
-        examples += len(x)
-        y_predicted = list(model.compute(list(x), list(y_true), targets=expected_outputs))
-        if len(expected_outputs) == 1:
-            y_predicted = [y_predicted]
-        for out, val in zip(outputs.values(), y_predicted):
-            out += list(val)
-
-    metrics = [(m.name, m.fn(*[outputs[i] for i in m.inputs])) for m in metrics_functions]
-
-    report = {
-        'eval_examples_count': examples,
-        'metrics': prettify_metrics(metrics),
-        'time_spent': str(datetime.timedelta(seconds=round(time.time() - start_time + 0.5)))
-    }
-
-    if show_examples:
-        try:
-            y_predicted = zip(*[y_predicted_group
-                                for out_name, y_predicted_group in zip(expected_outputs, y_predicted)
-                                if out_name in model.out_params])
-            if len(model.out_params) == 1:
-                y_predicted = [y_predicted_item[0] for y_predicted_item in y_predicted]
-            report['examples'] = [{
-                'x': x_item,
-                'y_predicted': y_predicted_item,
-                'y_true': y_true_item
-            } for x_item, y_predicted_item, y_true_item in zip(x, y_predicted, y_true)]
-        except NameError:
-            log.warning(f'Could not log examples for {data_type}, assuming it\'s empty')
-
-    return report
-
-
-def _train_batches(model: Chainer, iterator: DataLearningIterator, train_config: dict,
-                   metrics_functions: List[Metric], *, start_epoch_num: Optional[int] = None) -> NNModel:
-=======
     if start_epoch_num is not None:
         train_config['start_epoch_num'] = start_epoch_num
->>>>>>> 0f0f1ec4
 
     if 'evaluation_targets' not in train_config and ('validate_best' in train_config
                                                      or 'test_best' in train_config):
@@ -224,309 +117,10 @@
     trainer_class = get_model(train_config.pop('class_name', 'nn_trainer'))
     trainer = trainer_class(config['chainer'], **train_config)
 
-<<<<<<< HEAD
-        'log_every_n_batches': 0,
-        'log_every_n_epochs': 0,
-
-        'validate_best': True,
-        'test_best': True,
-        'tensorboard_log_dir': None,
-    }
-
-    train_config = dict(default_train_config, **train_config)
-
-    if 'train_metrics' in train_config:
-        train_metrics_functions = _parse_metrics(train_config['train_metrics'], model.in_y, model.out_params)
-    else:
-        train_metrics_functions = metrics_functions
-    expected_outputs = list(set().union(model.out_params, *[m.inputs for m in train_metrics_functions]))
-
-    if train_config['metric_optimization'] == 'maximize':
-        def improved(score, best):
-            return score > best
-        best = float('-inf')
-    elif train_config['metric_optimization'] == 'minimize':
-        def improved(score, best):
-            return score < best
-        best = float('inf')
-    else:
-        raise ConfigError('metric_optimization has to be one of {}'.format(['maximize', 'minimize']))
-
-    i = 0
-    epochs = start_epoch_num if start_epoch_num is not None else train_config['start_epoch_num']
-    examples = 0
-    saved = False
-    patience = 0
-    log_on = train_config['log_every_n_batches'] > 0 or train_config['log_every_n_epochs'] > 0
-    outputs = {key: [] for key in expected_outputs}
-    losses = []
-    start_time = time.time()
-    break_flag = False
-
-    if train_config['tensorboard_log_dir'] is not None:
-        import tensorflow as tf
-        tb_log_dir = expand_path(train_config['tensorboard_log_dir'])
-
-        tb_train_writer = tf.summary.FileWriter(str(tb_log_dir / 'train_log'))
-        tb_valid_writer = tf.summary.FileWriter(str(tb_log_dir / 'valid_log'))
-
-    # validate first (important if model is pre-trained)
-    if train_config['val_every_n_epochs'] > 0 or train_config['val_every_n_batches'] > 0:
-        report = _test_model(model, metrics_functions, iterator,
-                             train_config['batch_size'], 'valid', start_time, train_config['show_examples'])
-        report['epochs_done'] = epochs
-        report['batches_seen'] = i
-        report['train_examples_seen'] = examples
-
-        metrics = list(report['metrics'].items())
-
-        m_name, score = metrics[0]
-        if improved(score, best):
-            patience = 0
-            log.info('New best {} of {}'.format(m_name, score))
-            best = score
-            log.info('Saving model')
-            model.save()
-            saved = True
-        else:
-            patience += 1
-            log.info('Did not improve on the {} of {}'.format(m_name, best))
-
-        report['impatience'] = patience
-        if train_config['validation_patience'] > 0:
-            report['patience_limit'] = train_config['validation_patience']
-
-        model.process_event(event_name='after_validation', data=report)
-        report = {'valid': report}
-        print(json.dumps(report, ensure_ascii=False, cls=NumpyJsonEncoder))
-
-    try:
-        while True:
-            for x, y_true in iterator.gen_batches(train_config['batch_size']):
-                if log_on and len(train_metrics_functions) > 0:
-                    y_predicted = list(model.compute(list(x), list(y_true), targets=expected_outputs))
-                    if len(expected_outputs) == 1:
-                        y_predicted = [y_predicted]
-                    for out, val in zip(outputs.values(), y_predicted):
-                        out += list(val)
-                result = model.train_on_batch(x, y_true)
-                if not isinstance(result, dict):
-                    result = {'loss': result} if result is not None else {}
-                if 'loss' in result:
-                    losses.append(result['loss'])
-                i += 1
-                examples += len(x)
-
-                if train_config['log_every_n_batches'] > 0 and i % train_config['log_every_n_batches'] == 0:
-                    metrics = [(m.name, m.fn(*[outputs[i] for i in m.inputs])) for m in train_metrics_functions]
-                    report = {
-                        'epochs_done': epochs,
-                        'batches_seen': i,
-                        'examples_seen': examples,
-                        'metrics': prettify_metrics(metrics),
-                        'time_spent': str(datetime.timedelta(seconds=round(time.time() - start_time + 0.5)))
-                    }
-                    default_report_keys = list(report.keys())
-                    report.update(result)
-
-                    if train_config['show_examples']:
-                        try:
-                            y_predicted = zip(*[y_predicted_group
-                                                for out_name, y_predicted_group in zip(expected_outputs, y_predicted)
-                                                if out_name in model.out_params])
-                            if len(model.out_params) == 1:
-                                y_predicted = [y_predicted_item[0] for y_predicted_item in y_predicted]
-                            report['examples'] = [{
-                                'x': x_item,
-                                'y_predicted': y_predicted_item,
-                                'y_true': y_true_item
-                            } for x_item, y_predicted_item, y_true_item
-                                in zip(x, y_predicted, y_true)]
-                        except NameError:
-                            log.warning('Could not log examples as y_predicted is not defined')
-
-                    if losses:
-                        report['loss'] = sum(losses)/len(losses)
-                        losses = []
-
-                    model.process_event(event_name='after_train_log', data=report)
-
-                    if train_config['tensorboard_log_dir'] is not None:
-                        summ = tf.Summary()
-
-                        for name, score in metrics:
-                            summ.value.add(tag='every_n_batches/' + name, simple_value=score)
-                        for name, score in report.items():
-                            if name not in default_report_keys:
-                                summ.value.add(tag='every_n_batches/' + name, simple_value=score)
-
-                        tb_train_writer.add_summary(summ, i)
-                        tb_train_writer.flush()
-
-                    report = {'train': report}
-                    print(json.dumps(report, ensure_ascii=False, cls=NumpyJsonEncoder))
-                    for out in outputs.values():
-                        out.clear()
-
-                if train_config['val_every_n_batches'] > 0 and i % train_config['val_every_n_batches'] == 0:
-                    report = _test_model(model, metrics_functions, iterator,
-                                         train_config['batch_size'], 'valid', start_time, train_config['show_examples'])
-                    report['epochs_done'] = epochs
-                    report['batches_seen'] = i
-                    report['train_examples_seen'] = examples
-
-                    metrics = list(report['metrics'].items())
-
-                    if train_config['tensorboard_log_dir'] is not None:
-                        summ = tf.Summary()
-                        for name, score in metrics:
-                            summ.value.add(tag='every_n_batches/' + name, simple_value=score)
-                        tb_valid_writer.add_summary(summ, i)
-                        tb_valid_writer.flush()
-
-
-                    m_name, score = metrics[0]
-                    if improved(score, best):
-                        patience = 0
-                        log.info('New best {} of {}'.format(m_name, score))
-                        best = score
-                        log.info('Saving model')
-                        model.save()
-                        saved = True
-                    else:
-                        patience += 1
-                        log.info('Did not improve on the {} of {}'.format(m_name, best))
-
-                    report['impatience'] = patience
-                    if train_config['validation_patience'] > 0:
-                        report['patience_limit'] = train_config['validation_patience']
-
-                    model.process_event(event_name='after_validation', data=report)
-                    report = {'valid': report}
-                    print(json.dumps(report, ensure_ascii=False, cls=NumpyJsonEncoder))
-
-                    if patience >= train_config['validation_patience'] > 0:
-                        log.info('Ran out of patience')
-                        break_flag = True
-                        break
-
-                if i >= train_config['max_batches'] > 0:
-                    break_flag = True
-                    break
-
-                report = {
-                    'epochs_done': epochs,
-                    'batches_seen': i,
-                    'train_examples_seen': examples,
-                    'time_spent': str(datetime.timedelta(seconds=round(time.time() - start_time + 0.5)))
-                }
-                model.process_event(event_name='after_batch', data=report)
-            if break_flag:
-                break
-
-            epochs += 1
-
-            report = {
-                'epochs_done': epochs,
-                'batches_seen': i,
-                'train_examples_seen': examples,
-                'time_spent': str(datetime.timedelta(seconds=round(time.time() - start_time + 0.5)))
-            }
-            model.process_event(event_name='after_epoch', data=report)
-
-            if train_config['log_every_n_epochs'] > 0 and epochs % train_config['log_every_n_epochs'] == 0\
-                    and outputs:
-                metrics = [(m.name, m.fn(*[outputs[i] for i in m.inputs])) for m in train_metrics_functions]
-                report = {
-                    'epochs_done': epochs,
-                    'batches_seen': i,
-                    'train_examples_seen': examples,
-                    'metrics': prettify_metrics(metrics),
-                    'time_spent': str(datetime.timedelta(seconds=round(time.time() - start_time + 0.5)))
-                }
-                default_report_keys = list(report.keys())
-                report.update(result)
-
-                if train_config['show_examples']:
-                    try:
-                        y_predicted = zip(*[y_predicted_group
-                                            for out_name, y_predicted_group in zip(expected_outputs, y_predicted)
-                                            if out_name in model.out_params])
-                        if len(model.out_params) == 1:
-                            y_predicted = [y_predicted_item[0] for y_predicted_item in y_predicted]
-                        report['examples'] = [{
-                            'x': x_item,
-                            'y_predicted': y_predicted_item,
-                            'y_true': y_true_item
-                        } for x_item, y_predicted_item, y_true_item
-                            in zip(x, y_predicted, y_true)]
-                    except NameError:
-                        log.warning('Could not log examples')
-
-                if losses:
-                    report['loss'] = sum(losses)/len(losses)
-                    losses = []
-
-                model.process_event(event_name='after_train_log', data=report)
-
-                if train_config['tensorboard_log_dir'] is not None:
-                    summ = tf.Summary()
-
-                    for name, score in metrics:
-                        summ.value.add(tag='every_n_epochs/' + name, simple_value=score)
-                    for name, score in report.items():
-                        if name not in default_report_keys:
-                            summ.value.add(tag='every_n_epochs/' + name, simple_value=score)
-
-                    tb_train_writer.add_summary(summ, epochs)
-                    tb_train_writer.flush()
-
-                report = {'train': report}
-                print(json.dumps(report, ensure_ascii=False, cls=NumpyJsonEncoder))
-                for out in outputs.values():
-                    out.clear()
-
-            if train_config['val_every_n_epochs'] > 0 and epochs % train_config['val_every_n_epochs'] == 0:
-                report = _test_model(model, metrics_functions, iterator,
-                                     train_config['batch_size'], 'valid', start_time, train_config['show_examples'])
-                report['epochs_done'] = epochs
-                report['batches_seen'] = i
-                report['train_examples_seen'] = examples
-
-                metrics = list(report['metrics'].items())
-
-                if train_config['tensorboard_log_dir'] is not None:
-                    summ = tf.Summary()
-                    for name, score in metrics:
-                        summ.value.add(tag='every_n_epochs/' + name, simple_value=score)
-                    tb_valid_writer.add_summary(summ, epochs)
-                    tb_valid_writer.flush()
-
-                m_name, score = metrics[0]
-                if improved(score, best):
-                    patience = 0
-                    log.info('New best {} of {}'.format(m_name, score))
-                    best = score
-                    log.info('Saving model')
-                    model.save()
-                    saved = True
-                else:
-                    patience += 1
-                    log.info('Did not improve on the {} of {}'.format(m_name, best))
-
-                report['impatience'] = patience
-                if train_config['validation_patience'] > 0:
-                    report['patience_limit'] = train_config['validation_patience']
-
-                model.process_event(event_name='after_validation', data=report)
-                report = {'valid': report}
-                print(json.dumps(report, ensure_ascii=False, cls=NumpyJsonEncoder))
-=======
     if to_train:
         trainer.train(iterator)
 
     res = {}
->>>>>>> 0f0f1ec4
 
     if iterator is not None:
         if to_validate is not None:
@@ -545,4 +139,4 @@
 
     res = {k: v['metrics'] for k, v in res.items()}
 
-    return res+    return res
