--- conflicted
+++ resolved
@@ -35,16 +35,9 @@
             shuffle: whether to shuffle data when batching (from config)
         """
         self.shuffle = shuffle
-<<<<<<< HEAD
 
         rs = random.getstate()
         random.seed(seed)
-=======
-        self.seed = seed
-
-        rs = random.getstate()
-        random.seed(self.seed)
->>>>>>> cd915615
         self.random_state = random.getstate()
         random.setstate(rs)
 
@@ -83,21 +76,13 @@
         order = list(range(data_len))
         if shuffle:
             rs = random.getstate()
-<<<<<<< HEAD
-=======
-            random.seed(self.seed)
-            self.random_state = random.getstate()
->>>>>>> cd915615
             random.setstate(self.random_state)
             random.shuffle(order)
             self.random_state = random.getstate()
             random.setstate(rs)
-<<<<<<< HEAD
 
         if batch_size < 0:
             batch_size = data_len
-=======
->>>>>>> cd915615
 
         for i in range((data_len - 1) // batch_size + 1):
             yield list(zip(*[data[o] for o in order[i * batch_size:(i + 1) * batch_size]]))
