--- conflicted
+++ resolved
@@ -12,15 +12,137 @@
 @register('basic_ner_reader')
 class BasicNerReader(DatasetReader):
 
-<<<<<<< HEAD
     def __init__(self, provide_pos: bool = False,
                  provide_doc_ids: bool = False,
                  iob: bool = False,
+                 iobes: bool = False,
                  docstart_token: str = None,
                  *args, **kwargs):
-=======
+        self.provide_pos = provide_pos
+        self.provide_doc_ids = provide_doc_ids
+        self.iob = iob
+        self.iobes = iobes
+        # self.sep = sep
+        # self.max_length = max_length or sys.maxsize
+        self.docstart_token = docstart_token
+        self.num_docs = 0
+        self.x_is_tuple = self.provide_pos or self.provide_doc_ids
+        super(BasicNerReader, self).__init__(*args, **kwargs)
+
+    def read(self, data_path: List[Union[str, Path]],
+             data_types: List[str], sep: str = None, 
+             max_length=None, **kwargs):
+        if len(data_path) != len(data_types):
+            raise ValueError("There must be equal number of data types and input files")
+        answer = {"train": [], "valid": [], "test": []}    
+        for key, infile in zip(data_types, data_path):
+            if key == "dev":
+                key = "valid"
+            answer[key] += self.parse_ner_file(infile, sep=sep, max_length=max_length)
+        return answer
+
+    def parse_ner_file(self, file_name: Union[str, Path], sep=None, max_length=None):
+        max_length = max_length or sys.maxsize
+        if isinstance(file_name, str):
+            file_name = Path(file_name)
+        samples = []
+        with file_name.open(encoding='utf8') as f:
+            tokens = []
+            pos_tags = []
+            tags = []
+            for line in f:
+                line = line.strip()
+                # Check end of the document
+                if 'DOCSTART' in line:
+                    if len(tokens) > 1:
+                        if len(tokens) <= max_length:
+                            x = tokens if not self.x_is_tuple else (tokens,)
+                            if self.provide_pos:
+                                x = x + (pos_tags,)
+                            if self.provide_doc_ids:
+                                x = x + (self.num_docs,)
+                            samples.append((x, tags))
+                        tokens = []
+                        pos_tags = []
+                        tags = []
+                    self.num_docs += 1
+                    if self.docstart_token is not None:
+                        tokens = [self.docstart_token]
+                        pos_tags = ['O']
+                        tags = ['O']
+                elif len(line) < 2:
+                    if (len(tokens) > 0) and (tokens != [self.docstart_token]):
+                        if len(tokens) <= max_length:
+                            x = tokens if not self.x_is_tuple else (tokens,)
+                            if self.provide_pos:
+                                x = x + (pos_tags,)
+                            if self.provide_doc_ids:
+                                x = x + (self.num_docs,)
+                            samples.append((x, tags))
+                        tokens = []
+                        pos_tags = []
+                        tags = []
+                else:
+                    if self.provide_pos:
+                        try:
+                            token, pos, *_, tag = line.split(sep)
+                            pos_tags.append(pos)
+                        except:
+                            log.warning('Skip {}, splitted as {}'.format(repr(line), repr(line.split(sep))))
+                            continue
+                    else:
+                        try:
+                            token, *_, tag = line.split(sep)
+                        except:
+                            log.warning('Skip {}, splitted as {}'.format(repr(line), repr(line.split(sep))))
+                            continue
+
+                    tags.append(tag)
+                    tokens.append(token)
+
+            if tokens and len(tokens) <= max_length:
+                x = tokens if not self.x_is_tuple else (tokens,)
+                if self.provide_pos:
+                    x = x + (pos_tags,)
+                if self.provide_doc_ids:
+                    x = x + (self.num_docs,)
+                samples.append((x, tags))
+                self.num_docs += 1
+
+            if self.iob:
+                return [(x, self._iob2_to_iob(tags)) for x, tags in samples]
+            if self.iobes:
+                return [(x, self._iob2_to_iobes(tags)) for x, tags in samples]
+                
+        return samples
+    
+    @staticmethod
+    def _iob2_to_iob(tags):
+        iob_tags = []
+
+        for n, tag in enumerate(tags):
+            if tag.startswith('B-') and (not n or (tags[n - 1][2:] != tag[2:])):
+                tag = tag.replace("B-", "I-")
+            iob_tags.append(tag)
+
+        return iob_tags
+
+    @staticmethod
+    def _iob2_to_iobes(tags):
+        tag_map = {"BB": "S", "BO": "S", "IB": "E", "IO": "E"}
+        tags = tags + ["O"]
+        iobes_tags = []
+        for i in range(len(tags) - 1):
+            tagtag = tags[i][0] + tags[i + 1][0]
+            if tagtag in tag_map:
+                iobes_tags.append(tag_map[tagtag] + tags[i][1:])
+            else:
+                iobes_tags.append(tags[i])
+        return iobes_tags
+
+
 @register('conll2003_reader')
-class Conll2003DatasetReader(DatasetReader):
+class Conll2003DatasetReader(BasicNerReader):
     """Class to read training datasets in CoNLL-2003 format"""
 
     def read(self,
@@ -31,20 +153,13 @@
              provide_doc_ids: bool = False,
              iob: bool = False,
              iobes: bool = False,
-             docstart_token: str = None):
->>>>>>> 4895719a
+             docstart_token: str = None,
+             max_length: int = None,
+             sep: str = None):
         self.provide_pos = provide_pos
         self.provide_chunk = provide_chunk
         self.provide_doc_ids = provide_doc_ids
         self.iob = iob
-<<<<<<< HEAD
-        # self.sep = sep
-        # self.max_length = max_length or sys.maxsize
-        self.docstart_token = docstart_token
-        self.num_docs = 0
-        self.x_is_tuple = self.provide_pos or self.provide_doc_ids
-        super(BasicNerReader, self).__init__(*args, **kwargs)
-=======
         self.iobes = iobes
         self.docstart_token = docstart_token
         self.num_docs = 0
@@ -70,194 +185,8 @@
             download_decompress(url, data_path)
             files = list(data_path.glob('*.txt'))
         dataset = {}
->>>>>>> 4895719a
-
-    def read(self, data_path: List[Union[str, Path]],
-             data_types: List[str], sep: str = None, 
-             max_length=None, **kwargs):
-        if len(data_path) != len(data_types):
-            raise ValueError("There must be equal number of data types and input files")
-        answer = {"train": [], "valid": [], "test": []}    
-        for key, infile in zip(data_types, data_path):
-            if key == "dev":
-                key = "valid"
-            answer[key] += self.parse_ner_file(infile, sep=sep, max_length=max_length)
-        return answer
-
-    def parse_ner_file(self, file_name: Union[str, Path], sep=None, max_length=None):
-        max_length = max_length or sys.maxsize
-        if isinstance(file_name, str):
-            file_name = Path(file_name)
-        samples = []
-        with file_name.open(encoding='utf8') as f:
-            tokens = []
-            pos_tags = []
-            chunk_tags = []
-            tags = []
-            expected_items = 2 + int(self.provide_pos) + int(self.provide_chunk)
-            for line in f:
-                line = line.strip()
-                # Check end of the document
-                if 'DOCSTART' in line:
-                    if len(tokens) > 1:
-<<<<<<< HEAD
-                        if len(tokens) <= max_length:
-                            x = tokens if not self.x_is_tuple else (tokens,)
-                            if self.provide_pos:
-                                x = x + (pos_tags,)
-                            if self.provide_doc_ids:
-                                x = x + (self.num_docs,)
-                            samples.append((x, tags))
-=======
-                        x = tokens if not self.x_is_tuple else (tokens,)
-                        if self.provide_pos:
-                            x = x + (pos_tags,)
-                        if self.provide_chunk:
-                            x = x + (chunk_tags,)
-                        if self.provide_doc_ids:
-                            x = x + (self.num_docs,)
-                        samples.append((x, tags))
->>>>>>> 4895719a
-                        tokens = []
-                        pos_tags = []
-                        chunk_tags = []
-                        tags = []
-                    self.num_docs += 1
-                    if self.docstart_token is not None:
-                        tokens = [self.docstart_token]
-                        pos_tags = ['O']
-                        chunk_tags = ['O']
-                        tags = ['O']
-                elif len(line) < 2:
-                    if (len(tokens) > 0) and (tokens != [self.docstart_token]):
-<<<<<<< HEAD
-                        if len(tokens) <= max_length:
-                            x = tokens if not self.x_is_tuple else (tokens,)
-                            if self.provide_pos:
-                                x = x + (pos_tags,)
-                            if self.provide_doc_ids:
-                                x = x + (self.num_docs,)
-                            samples.append((x, tags))
-=======
-                        x = tokens if not self.x_is_tuple else (tokens,)
-                        if self.provide_pos:
-                            x = x + (pos_tags,)
-                        if self.provide_chunk:
-                            x = x + (chunk_tags,)
-                        if self.provide_doc_ids:
-                            x = x + (self.num_docs,)
-                        samples.append((x, tags))
->>>>>>> 4895719a
-                        tokens = []
-                        pos_tags = []
-                        chunk_tags = []
-                        tags = []
-                else:
-                    items = line.split()
-                    if len(items) < expected_items:
-                        raise Exception(f"Input is not valid {line}")
-                    tokens.append(items[0])
-                    tags.append(items[-1])
-                    if self.provide_pos:
-<<<<<<< HEAD
-                        try:
-                            token, pos, *_, tag = line.split(sep)
-                            pos_tags.append(pos)
-                        except:
-                            log.warning('Skip {}, splitted as {}'.format(repr(line), repr(line.split(sep))))
-                            continue
-                    else:
-                        try:
-                            token, *_, tag = line.split(sep)
-                        except:
-                            log.warning('Skip {}, splitted as {}'.format(repr(line), repr(line.split(sep))))
-                            continue
-
-                    tags.append(tag)
-                    tokens.append(token)
-
-            if tokens and len(tokens) <= max_length:
-=======
-                        pos_tags.append(items[1])
-                    if self.provide_chunk:
-                        chunk_tags.append(items[2])
-            if tokens:
->>>>>>> 4895719a
-                x = tokens if not self.x_is_tuple else (tokens,)
-                if self.provide_pos:
-                    x = x + (pos_tags,)
-                if self.provide_chunk:
-                    x = x + (chunk_tags,)
-                if self.provide_doc_ids:
-                    x = x + (self.num_docs,)
-                samples.append((x, tags))
-                self.num_docs += 1
-
-            if self.iob:
-                return [(x, self._iob2_to_iob(tags)) for x, tags in samples]
-            if self.iobes:
-                return [(x, self._iob2_to_iobes(tags)) for x, tags in samples]
-
-        return samples
-
-@register('conll2003_reader')
-class Conll2003DatasetReader(BasicNerReader):
-    """Class to read training datasets in CoNLL-2003 format"""
-
-    def read(self,
-             data_path: str,
-             dataset_name: str = None,
-             provide_pos: bool = False,
-             provide_doc_ids: bool = False,
-             iob: bool = False,
-             docstart_token: str = None):
-        self.provide_pos = provide_pos
-        self.provide_doc_ids = provide_doc_ids
-        self.iob = iob
-        self.docstart_token = docstart_token
-        self.num_docs = 0
-        self.x_is_tuple = self.provide_pos or self.provide_doc_ids
-        data_path = Path(data_path)
-        files = list(data_path.glob('*.txt'))
-        if 'train.txt' not in {file_path.name for file_path in files}:
-            if dataset_name == 'conll2003':
-                url = 'http://files.deeppavlov.ai/deeppavlov_data/conll2003_v2.tar.gz'
-            elif dataset_name == 'collection_rus':
-                url = 'http://files.deeppavlov.ai/deeppavlov_data/collection3_v2.tar.gz'
-            elif dataset_name == 'ontonotes':
-                url = 'http://files.deeppavlov.ai/deeppavlov_data/ontonotes_ner.tar.gz'
-            else:
-                raise RuntimeError('train.txt not found in "{}"'.format(data_path))
-            data_path.mkdir(exist_ok=True, parents=True)
-            download_decompress(url, data_path)
-            files = list(data_path.glob('*.txt'))
-        dataset = {}
 
         for file_name in files:
             name = file_name.with_suffix('').name
-            dataset[name] = self.parse_ner_file(file_name)
-        return dataset
-
-    @staticmethod
-    def _iob2_to_iob(tags):
-        iob_tags = []
-
-        for n, tag in enumerate(tags):
-            if tag.startswith('B-') and (not n or (tags[n - 1][2:] != tag[2:])):
-                tag = tag.replace("B-", "I-")
-            iob_tags.append(tag)
-
-        return iob_tags
-
-    @staticmethod
-    def _iob2_to_iobes(tags):
-        tag_map = {"BB": "S", "BO": "S", "IB": "E", "IO": "E"}
-        tags = tags + ["O"]
-        iobes_tags = []
-        for i in range(len(tags) - 1):
-            tagtag = tags[i][0] + tags[i + 1][0]
-            if tagtag in tag_map:
-                iobes_tags.append(tag_map[tagtag] + tags[i][1:])
-            else:
-                iobes_tags.append(tags[i])
-        return iobes_tags+            dataset[name] = self.parse_ner_file(file_name, max_length=max_length, sep=sep)
+        return dataset