--- conflicted
+++ resolved
@@ -28,12 +28,8 @@
         "y"
       ],
       "level": "token",
-<<<<<<< HEAD
-      "ser_file": "classes.dict",
-=======
       "save_path": "../download/vocabs/classes.dict",
       "load_path": "../download/vocabs/classes.dict",
->>>>>>> d37cd4fb
       "train_now": true
     }
   },
